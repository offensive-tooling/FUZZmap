from typing import Optional, List, Dict, Any
from statistics import mean
from enum import Enum
from fuzzmap.core.util.util import Util
from fuzzmap.core.handler.request_payload import RequestPayloadHandler
from dataclasses import dataclass

import asyncio
import re

class DetailVuln(Enum):
    ERROR_BASED_SQLI = "error_based"
    TIME_BASED_SQLI = "time_based"
    BOOLEAN_BASED_SQLI = "boolean_based"
    XSS = "normal"

class Vuln(Enum):
    SQLI = "sqli"
    XSS = "xss"
    SSTI = "ssti"
    UNKNOWN = "unknown"

@dataclass
class AnalysisResult:
    detected: bool
    detailvuln: Optional[str]
    evidence: Optional[str]
    payload: Optional[str]
    confidence: int
    context: Optional[str] = None

class AdvancedPayloadHandler:
    def __init__(self, vuln: Vuln, pattern: DetailVuln,
                        url: str, method: str, params: dict, 
                        dbms: Optional[str] = None, user_agent: Optional[str] = None,
                        cookies: Optional[Dict[str, str]] = None):
        self.requests_handler = RequestPayloadHandler()
        self.vuln = vuln
        self.pattern = pattern
        self.url = url
        self.method = method
        self.params = params
        self.dbms = dbms
        self.user_agent = user_agent
        self.cookies = cookies
        self.payloads_mapping = {
            "sqli": "handler/payloads/sqli_payload.json",
            "xss": ".handler/payloads/xss_payload.json",
            "ssti": "./payloads/ssti_payload.json"
        }
        filepath = self.payloads_mapping.get(self.vuln.value)
        self.payloads = Util.load_json(filepath)

    def _parse_sql_payloads(self) -> List[dict]:
        pattern_payloads = self.payloads.get(self.pattern, [])
        if self.dbms:
            return [payload for payload in pattern_payloads if payload.get("dbms") == self.dbms]
        print(pattern_payloads)
        return pattern_payloads
    
    def _parse_xss_payloads(self) -> List[dict]:
        pattern_payload = self.payloads.get(self.pattern, {})
        payloads = pattern_payload['payloads']
        return payloads
    
    def _compile_sql_patterns(self):
        raw_patterns = Util.load_json('handler/config/sql_error.json')
        compiled_patterns = {}

        for dbms_type, dbms_info in raw_patterns.items():
            patterns = dbms_info.get("patterns", [])
            compiled_patterns[dbms_type] = {
                "patterns": [
                    re.compile(
                        pattern,
                        re.IGNORECASE) for pattern in patterns]}
        return compiled_patterns

    def _get_context(self, text: str, pattern: str, window: int = 50) -> str:
        pos = text.find(pattern)
        return text[max(0, pos - window):min(len(text),
                                            pos + len(pattern) + window)]

    async def _send_payloads(self, payloads: List[str], type: str="server_side"):
        if type == "server_side":
            tasks = [self.requests_handler.send_serverside(
                url=self.url,
                params=self.params,
                method=self.method,
                payloads=payloads,
                user_agent=self.user_agent,
                cookies=self.cookies
            )]
        elif type == "client_side":
            tasks = [self.requests_handler.send_clientside(
                url=self.url,
                params=self.params,
                method=self.method,
                payloads=payloads,
                user_agent=self.user_agent,
                cookies=self.cookies
            )]
        results = await asyncio.gather(*tasks)
        return results[0] if len(results) == 1 else results

    async def __analyze_time_based(self, responses: List, payloads: List) -> List[AnalysisResult]:
        results = []
        compare_responses = await self._send_payloads(payloads)
        
        if not responses or not compare_responses:
            return results
        min_len = min(len(responses), len(compare_responses))

        for i in range(min_len):  
            response_time_avg = mean([responses[i].response_time, compare_responses[i].response_time]) 
            detected = response_time_avg > 10

            results.append(
                AnalysisResult(
                    detected=detected,
                    detailvuln="Time-Based SQL Injection",
                    evidence=f"Avg Response Time: {response_time_avg:.2f}s DBMS: {self.dbms}",
                    payload=responses[i].payload if detected else None,
                    confidence=100 if detected else 0
                )
            )
        return results

    async def __analyze_boolean_based(self, responses) -> List[AnalysisResult]:
        results = []
        if not responses:
            return results

        normal_response = responses[0].response_text

        for response in responses[1:]:
            detected = abs(len(response.response_text) - len(normal_response)) > 500
            results.append(
                AnalysisResult(
                    detected=detected,
                    detailvuln="Boolean-Based SQL Injection",
                    evidence=f"Shows a significant difference from normal input DBMS: {self.dbms}" if detected else None,
                    payload=response.payload if detected else None,
                    confidence=100 if detected else 0
                )
            )
        return results

    async def __analyze_error_based(self, responses) -> List[AnalysisResult]:
        results = []    
        if not responses:
            return results
        sql_patterns = self._compile_sql_patterns()
        for response in responses:
            for dbms_type, dbms_info in sql_patterns.items():
                for pattern in dbms_info["patterns"]:
                    if match := pattern.search(response.response_text):
                        context = self._get_context(response.response_text, match.group(0))
                        detected = True
                        results.append(
                        AnalysisResult(
                            detected=detected,
                            detailvuln="Error-Based SQL Injection",
                            evidence=f"Error message observed in response DBMS: {self.dbms} " if detected else None,
                            payload=response.payload if detected else None,
                            context=context,
                            confidence=100 if detected else 0
                        )
                    )
                        break
                    else:
                        detected = False
        return results

    async def __analyze_xss(self, responses) -> List[AnalysisResult]:
        results = []
        if not responses:
            return results
        
        for response in responses:
            detected = response.dialog_triggered
            results.append(
                AnalysisResult(
                    detected=detected,
                    detailvuln="Reflected XSS",
                    evidence=f"{response.dialog_type} Reflected XSS Triggered" if detected else None,
                    payload=response.payload if detected else None,
                    context=response.dialog_message if detected and response.dialog_message else None,
<<<<<<< HEAD
                    confidence=100 if detected else 0,
=======
                    confidence=100 if detected else 0
>>>>>>> 43a0c40c
                )
            )
        return results

    async def _advanced_sqli(self):
        payloads = [payload["payload"] for payload in self._parse_sql_payloads()]
        print(payloads)
        responses = await self._send_payloads(payloads)
        if self.pattern == DetailVuln.TIME_BASED_SQLI.value:
            return await self.__analyze_time_based(responses, payloads)
        elif self.pattern == DetailVuln.BOOLEAN_BASED_SQLI.value:
            return await self.__analyze_boolean_based(responses)
        elif self.pattern == DetailVuln.ERROR_BASED_SQLI.value:
            return await self.__analyze_error_based(responses)
    
    async def _advanced_xss(self):
        payloads = self._parse_xss_payloads()
        print(payloads)
        responses = await self._send_payloads(payloads, type="client_side")
        if self.pattern == DetailVuln.XSS.value:
            return await self.__analyze_xss(responses)

    async def run(self) -> List[AnalysisResult]:
        if self.vuln == Vuln.SQLI:
            return await self._advanced_sqli()
        elif self.vuln == Vuln.XSS:
            return await self._advanced_xss()
        elif self.vuln == Vuln.SSTI:
            pass
        return []

if __name__ == "__main__":
    test_url = "http://localhost/index.php?type=title"
    test_params = {"search": ""}
    test_method = "GET"

    fuzzer = AdvancedPayloadHandler(
        vuln = Vuln.XSS,
        pattern = "normal",
        url = test_url,
        method = test_method,
        params = test_params
    )
    results = asyncio.run(fuzzer.run())
    for result in results:
        print(f"Detected: {result.detected}")
        print(f"Detail_Vuln: {result.detailvuln}")
        print(f"evidence: {result.evidence}")
        print(f"payload: {result.payload}")
        print(f"context: {result.context}")
        print(f"confidence: {result.confidence}")
<|MERGE_RESOLUTION|>--- conflicted
+++ resolved
@@ -1,244 +1,240 @@
-from typing import Optional, List, Dict, Any
-from statistics import mean
-from enum import Enum
-from fuzzmap.core.util.util import Util
-from fuzzmap.core.handler.request_payload import RequestPayloadHandler
-from dataclasses import dataclass
-
-import asyncio
-import re
-
-class DetailVuln(Enum):
-    ERROR_BASED_SQLI = "error_based"
-    TIME_BASED_SQLI = "time_based"
-    BOOLEAN_BASED_SQLI = "boolean_based"
-    XSS = "normal"
-
-class Vuln(Enum):
-    SQLI = "sqli"
-    XSS = "xss"
-    SSTI = "ssti"
-    UNKNOWN = "unknown"
-
-@dataclass
-class AnalysisResult:
-    detected: bool
-    detailvuln: Optional[str]
-    evidence: Optional[str]
-    payload: Optional[str]
-    confidence: int
-    context: Optional[str] = None
-
-class AdvancedPayloadHandler:
-    def __init__(self, vuln: Vuln, pattern: DetailVuln,
-                        url: str, method: str, params: dict, 
-                        dbms: Optional[str] = None, user_agent: Optional[str] = None,
-                        cookies: Optional[Dict[str, str]] = None):
-        self.requests_handler = RequestPayloadHandler()
-        self.vuln = vuln
-        self.pattern = pattern
-        self.url = url
-        self.method = method
-        self.params = params
-        self.dbms = dbms
-        self.user_agent = user_agent
-        self.cookies = cookies
-        self.payloads_mapping = {
-            "sqli": "handler/payloads/sqli_payload.json",
-            "xss": ".handler/payloads/xss_payload.json",
-            "ssti": "./payloads/ssti_payload.json"
-        }
-        filepath = self.payloads_mapping.get(self.vuln.value)
-        self.payloads = Util.load_json(filepath)
-
-    def _parse_sql_payloads(self) -> List[dict]:
-        pattern_payloads = self.payloads.get(self.pattern, [])
-        if self.dbms:
-            return [payload for payload in pattern_payloads if payload.get("dbms") == self.dbms]
-        print(pattern_payloads)
-        return pattern_payloads
-    
-    def _parse_xss_payloads(self) -> List[dict]:
-        pattern_payload = self.payloads.get(self.pattern, {})
-        payloads = pattern_payload['payloads']
-        return payloads
-    
-    def _compile_sql_patterns(self):
-        raw_patterns = Util.load_json('handler/config/sql_error.json')
-        compiled_patterns = {}
-
-        for dbms_type, dbms_info in raw_patterns.items():
-            patterns = dbms_info.get("patterns", [])
-            compiled_patterns[dbms_type] = {
-                "patterns": [
-                    re.compile(
-                        pattern,
-                        re.IGNORECASE) for pattern in patterns]}
-        return compiled_patterns
-
-    def _get_context(self, text: str, pattern: str, window: int = 50) -> str:
-        pos = text.find(pattern)
-        return text[max(0, pos - window):min(len(text),
-                                            pos + len(pattern) + window)]
-
-    async def _send_payloads(self, payloads: List[str], type: str="server_side"):
-        if type == "server_side":
-            tasks = [self.requests_handler.send_serverside(
-                url=self.url,
-                params=self.params,
-                method=self.method,
-                payloads=payloads,
-                user_agent=self.user_agent,
-                cookies=self.cookies
-            )]
-        elif type == "client_side":
-            tasks = [self.requests_handler.send_clientside(
-                url=self.url,
-                params=self.params,
-                method=self.method,
-                payloads=payloads,
-                user_agent=self.user_agent,
-                cookies=self.cookies
-            )]
-        results = await asyncio.gather(*tasks)
-        return results[0] if len(results) == 1 else results
-
-    async def __analyze_time_based(self, responses: List, payloads: List) -> List[AnalysisResult]:
-        results = []
-        compare_responses = await self._send_payloads(payloads)
-        
-        if not responses or not compare_responses:
-            return results
-        min_len = min(len(responses), len(compare_responses))
-
-        for i in range(min_len):  
-            response_time_avg = mean([responses[i].response_time, compare_responses[i].response_time]) 
-            detected = response_time_avg > 10
-
-            results.append(
-                AnalysisResult(
-                    detected=detected,
-                    detailvuln="Time-Based SQL Injection",
-                    evidence=f"Avg Response Time: {response_time_avg:.2f}s DBMS: {self.dbms}",
-                    payload=responses[i].payload if detected else None,
-                    confidence=100 if detected else 0
-                )
-            )
-        return results
-
-    async def __analyze_boolean_based(self, responses) -> List[AnalysisResult]:
-        results = []
-        if not responses:
-            return results
-
-        normal_response = responses[0].response_text
-
-        for response in responses[1:]:
-            detected = abs(len(response.response_text) - len(normal_response)) > 500
-            results.append(
-                AnalysisResult(
-                    detected=detected,
-                    detailvuln="Boolean-Based SQL Injection",
-                    evidence=f"Shows a significant difference from normal input DBMS: {self.dbms}" if detected else None,
-                    payload=response.payload if detected else None,
-                    confidence=100 if detected else 0
-                )
-            )
-        return results
-
-    async def __analyze_error_based(self, responses) -> List[AnalysisResult]:
-        results = []    
-        if not responses:
-            return results
-        sql_patterns = self._compile_sql_patterns()
-        for response in responses:
-            for dbms_type, dbms_info in sql_patterns.items():
-                for pattern in dbms_info["patterns"]:
-                    if match := pattern.search(response.response_text):
-                        context = self._get_context(response.response_text, match.group(0))
-                        detected = True
-                        results.append(
-                        AnalysisResult(
-                            detected=detected,
-                            detailvuln="Error-Based SQL Injection",
-                            evidence=f"Error message observed in response DBMS: {self.dbms} " if detected else None,
-                            payload=response.payload if detected else None,
-                            context=context,
-                            confidence=100 if detected else 0
-                        )
-                    )
-                        break
-                    else:
-                        detected = False
-        return results
-
-    async def __analyze_xss(self, responses) -> List[AnalysisResult]:
-        results = []
-        if not responses:
-            return results
-        
-        for response in responses:
-            detected = response.dialog_triggered
-            results.append(
-                AnalysisResult(
-                    detected=detected,
-                    detailvuln="Reflected XSS",
-                    evidence=f"{response.dialog_type} Reflected XSS Triggered" if detected else None,
-                    payload=response.payload if detected else None,
-                    context=response.dialog_message if detected and response.dialog_message else None,
-<<<<<<< HEAD
-                    confidence=100 if detected else 0,
-=======
-                    confidence=100 if detected else 0
->>>>>>> 43a0c40c
-                )
-            )
-        return results
-
-    async def _advanced_sqli(self):
-        payloads = [payload["payload"] for payload in self._parse_sql_payloads()]
-        print(payloads)
-        responses = await self._send_payloads(payloads)
-        if self.pattern == DetailVuln.TIME_BASED_SQLI.value:
-            return await self.__analyze_time_based(responses, payloads)
-        elif self.pattern == DetailVuln.BOOLEAN_BASED_SQLI.value:
-            return await self.__analyze_boolean_based(responses)
-        elif self.pattern == DetailVuln.ERROR_BASED_SQLI.value:
-            return await self.__analyze_error_based(responses)
-    
-    async def _advanced_xss(self):
-        payloads = self._parse_xss_payloads()
-        print(payloads)
-        responses = await self._send_payloads(payloads, type="client_side")
-        if self.pattern == DetailVuln.XSS.value:
-            return await self.__analyze_xss(responses)
-
-    async def run(self) -> List[AnalysisResult]:
-        if self.vuln == Vuln.SQLI:
-            return await self._advanced_sqli()
-        elif self.vuln == Vuln.XSS:
-            return await self._advanced_xss()
-        elif self.vuln == Vuln.SSTI:
-            pass
-        return []
-
-if __name__ == "__main__":
-    test_url = "http://localhost/index.php?type=title"
-    test_params = {"search": ""}
-    test_method = "GET"
-
-    fuzzer = AdvancedPayloadHandler(
-        vuln = Vuln.XSS,
-        pattern = "normal",
-        url = test_url,
-        method = test_method,
-        params = test_params
-    )
-    results = asyncio.run(fuzzer.run())
-    for result in results:
-        print(f"Detected: {result.detected}")
-        print(f"Detail_Vuln: {result.detailvuln}")
-        print(f"evidence: {result.evidence}")
-        print(f"payload: {result.payload}")
-        print(f"context: {result.context}")
-        print(f"confidence: {result.confidence}")
+from typing import Optional, List, Dict, Any
+from statistics import mean
+from enum import Enum
+from fuzzmap.core.util.util import Util
+from fuzzmap.core.handler.request_payload import RequestPayloadHandler
+from dataclasses import dataclass
+
+import asyncio
+import re
+
+class DetailVuln(Enum):
+    ERROR_BASED_SQLI = "error_based"
+    TIME_BASED_SQLI = "time_based"
+    BOOLEAN_BASED_SQLI = "boolean_based"
+    XSS = "normal"
+
+class Vuln(Enum):
+    SQLI = "sqli"
+    XSS = "xss"
+    SSTI = "ssti"
+    UNKNOWN = "unknown"
+
+@dataclass
+class AnalysisResult:
+    detected: bool
+    detailvuln: Optional[str]
+    evidence: Optional[str]
+    payload: Optional[str]
+    confidence: int
+    context: Optional[str] = None
+
+class AdvancedPayloadHandler:
+    def __init__(self, vuln: Vuln, pattern: DetailVuln,
+                        url: str, method: str, params: dict, 
+                        dbms: Optional[str] = None, user_agent: Optional[str] = None,
+                        cookies: Optional[Dict[str, str]] = None):
+        self.requests_handler = RequestPayloadHandler()
+        self.vuln = vuln
+        self.pattern = pattern
+        self.url = url
+        self.method = method
+        self.params = params
+        self.dbms = dbms
+        self.user_agent = user_agent
+        self.cookies = cookies
+        self.payloads_mapping = {
+            "sqli": "handler/payloads/sqli_payload.json",
+            "xss": ".handler/payloads/xss_payload.json",
+            "ssti": "./payloads/ssti_payload.json"
+        }
+        filepath = self.payloads_mapping.get(self.vuln.value)
+        self.payloads = Util.load_json(filepath)
+
+    def _parse_sql_payloads(self) -> List[dict]:
+        pattern_payloads = self.payloads.get(self.pattern, [])
+        if self.dbms:
+            return [payload for payload in pattern_payloads if payload.get("dbms") == self.dbms]
+        print(pattern_payloads)
+        return pattern_payloads
+    
+    def _parse_xss_payloads(self) -> List[dict]:
+        pattern_payload = self.payloads.get(self.pattern, {})
+        payloads = pattern_payload['payloads']
+        return payloads
+    
+    def _compile_sql_patterns(self):
+        raw_patterns = Util.load_json('handler/config/sql_error.json')
+        compiled_patterns = {}
+
+        for dbms_type, dbms_info in raw_patterns.items():
+            patterns = dbms_info.get("patterns", [])
+            compiled_patterns[dbms_type] = {
+                "patterns": [
+                    re.compile(
+                        pattern,
+                        re.IGNORECASE) for pattern in patterns]}
+        return compiled_patterns
+
+    def _get_context(self, text: str, pattern: str, window: int = 50) -> str:
+        pos = text.find(pattern)
+        return text[max(0, pos - window):min(len(text),
+                                            pos + len(pattern) + window)]
+
+    async def _send_payloads(self, payloads: List[str], type: str="server_side"):
+        if type == "server_side":
+            tasks = [self.requests_handler.send_serverside(
+                url=self.url,
+                params=self.params,
+                method=self.method,
+                payloads=payloads,
+                user_agent=self.user_agent,
+                cookies=self.cookies
+            )]
+        elif type == "client_side":
+            tasks = [self.requests_handler.send_clientside(
+                url=self.url,
+                params=self.params,
+                method=self.method,
+                payloads=payloads,
+                user_agent=self.user_agent,
+                cookies=self.cookies
+            )]
+        results = await asyncio.gather(*tasks)
+        return results[0] if len(results) == 1 else results
+
+    async def __analyze_time_based(self, responses: List, payloads: List) -> List[AnalysisResult]:
+        results = []
+        compare_responses = await self._send_payloads(payloads)
+        
+        if not responses or not compare_responses:
+            return results
+        min_len = min(len(responses), len(compare_responses))
+
+        for i in range(min_len):  
+            response_time_avg = mean([responses[i].response_time, compare_responses[i].response_time]) 
+            detected = response_time_avg > 10
+
+            results.append(
+                AnalysisResult(
+                    detected=detected,
+                    detailvuln="Time-Based SQL Injection",
+                    evidence=f"Avg Response Time: {response_time_avg:.2f}s DBMS: {self.dbms}",
+                    payload=responses[i].payload if detected else None,
+                    confidence=100 if detected else 0
+                )
+            )
+        return results
+
+    async def __analyze_boolean_based(self, responses) -> List[AnalysisResult]:
+        results = []
+        if not responses:
+            return results
+
+        normal_response = responses[0].response_text
+
+        for response in responses[1:]:
+            detected = abs(len(response.response_text) - len(normal_response)) > 500
+            results.append(
+                AnalysisResult(
+                    detected=detected,
+                    detailvuln="Boolean-Based SQL Injection",
+                    evidence=f"Shows a significant difference from normal input DBMS: {self.dbms}" if detected else None,
+                    payload=response.payload if detected else None,
+                    confidence=100 if detected else 0
+                )
+            )
+        return results
+
+    async def __analyze_error_based(self, responses) -> List[AnalysisResult]:
+        results = []    
+        if not responses:
+            return results
+        sql_patterns = self._compile_sql_patterns()
+        for response in responses:
+            for dbms_type, dbms_info in sql_patterns.items():
+                for pattern in dbms_info["patterns"]:
+                    if match := pattern.search(response.response_text):
+                        context = self._get_context(response.response_text, match.group(0))
+                        detected = True
+                        results.append(
+                        AnalysisResult(
+                            detected=detected,
+                            detailvuln="Error-Based SQL Injection",
+                            evidence=f"Error message observed in response DBMS: {self.dbms} " if detected else None,
+                            payload=response.payload if detected else None,
+                            context=context,
+                            confidence=100 if detected else 0
+                        )
+                    )
+                        break
+                    else:
+                        detected = False
+        return results
+
+    async def __analyze_xss(self, responses) -> List[AnalysisResult]:
+        results = []
+        if not responses:
+            return results
+        
+        for response in responses:
+            detected = response.dialog_triggered
+            results.append(
+                AnalysisResult(
+                    detected=detected,
+                    detailvuln="Reflected XSS",
+                    evidence=f"{response.dialog_type} Reflected XSS Triggered" if detected else None,
+                    payload=response.payload if detected else None,
+                    context=response.dialog_message if detected and response.dialog_message else None,
+                    confidence=100 if detected else 0
+                )
+            )
+        return results
+
+    async def _advanced_sqli(self):
+        payloads = [payload["payload"] for payload in self._parse_sql_payloads()]
+        print(payloads)
+        responses = await self._send_payloads(payloads)
+        if self.pattern == DetailVuln.TIME_BASED_SQLI.value:
+            return await self.__analyze_time_based(responses, payloads)
+        elif self.pattern == DetailVuln.BOOLEAN_BASED_SQLI.value:
+            return await self.__analyze_boolean_based(responses)
+        elif self.pattern == DetailVuln.ERROR_BASED_SQLI.value:
+            return await self.__analyze_error_based(responses)
+    
+    async def _advanced_xss(self):
+        payloads = self._parse_xss_payloads()
+        print(payloads)
+        responses = await self._send_payloads(payloads, type="client_side")
+        if self.pattern == DetailVuln.XSS.value:
+            return await self.__analyze_xss(responses)
+
+    async def run(self) -> List[AnalysisResult]:
+        if self.vuln == Vuln.SQLI:
+            return await self._advanced_sqli()
+        elif self.vuln == Vuln.XSS:
+            return await self._advanced_xss()
+        elif self.vuln == Vuln.SSTI:
+            pass
+        return []
+
+if __name__ == "__main__":
+    test_url = "http://localhost/index.php?type=title"
+    test_params = {"search": ""}
+    test_method = "GET"
+
+    fuzzer = AdvancedPayloadHandler(
+        vuln = Vuln.XSS,
+        pattern = "normal",
+        url = test_url,
+        method = test_method,
+        params = test_params
+    )
+    results = asyncio.run(fuzzer.run())
+    for result in results:
+        print(f"Detected: {result.detected}")
+        print(f"Detail_Vuln: {result.detailvuln}")
+        print(f"evidence: {result.evidence}")
+        print(f"payload: {result.payload}")
+        print(f"context: {result.context}")
+        print(f"confidence: {result.confidence}")