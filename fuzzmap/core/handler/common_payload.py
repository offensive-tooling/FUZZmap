import gc
import re
import asyncio
from typing import Dict, List, Optional

from fuzzmap.core.util.util import Util
from fuzzmap.core.logging.log import Logger
from fuzzmap.core.handler.payload_request import RequestPayloadHandler

from dataclasses import dataclass


@dataclass
class VulnerabilityInfo:
    type: str
    pattern_type: Optional[str] = None
    evidence: Optional[str] = None
    confidence: Optional[int] = 0
    context: Optional[str] = None
    detected: bool = False
    encoding_info: Optional[str] = None
    response_diff: Optional[int] = None


@dataclass
class ScanResult:
    param_name: str
    payload: str
    response_text: str  # 분석 중에만 유지
    response_time: float
    response_length: Optional[int]
    vulnerabilities: List[VulnerabilityInfo]
    alert_triggered: bool = False
    alert_message: str = ""

    def cleanup(self):
        self.response_text = None
        gc.collect()


class CommonPayloadHandler:
    def __init__(self):
        self._payloads = Util.load_json(
            'handler/payloads/common_payload.json')['payloads']
        self._analyzer = ResponseAnalyzer(self._payloads)
        self._classifier = VulnerabilityClassifier()
        self.logger = Logger()

    async def scan(self, url: str, param_name: str,
                   param_info: Dict) -> List[ScanResult]:
        try:
            self.logger.info(
                f"Starting scan - URL: {url}, Parameter: {param_name}")
            method = param_info.get('method', 'GET')
            params = {param_name: ""}

            # 페이로드 분류
            clientside_payloads = []
            serverside_payloads = []

            for payload_info in self._payloads:
                try:
                    vuln_types = [
                        v['type'] for v in payload_info.get(
                            'vulnerabilities', [])]
                    payload = payload_info['payload']
                    payloads = [payload] if isinstance(
                        payload, str) else payload

                    if 'xss' in vuln_types:
                        clientside_payloads.extend(
                            [(p, payload_info) for p in payloads])
                    else:
                        serverside_payloads.extend(
                            [(p, payload_info) for p in payloads])
                except Exception as e:
                    self.logger.error(f"Error processing payload: {str(e)}")
                    continue

            self.logger.info(
                f"Payload classification completed - Client-side: {
                    len(clientside_payloads)}, Server-side: {
                    len(serverside_payloads)}")

            async def process_serverside():
                if not serverside_payloads:
                    return []
                try:
                    payloads_only = [p[0] for p in serverside_payloads]
                    self.logger.info(
                        f"Starting server-side scan with {len(payloads_only)} payloads")
                    responses = await RequestPayloadHandler.send_serverside(
                        url, params, method, payloads_only
                    )
                    results = []
                    for response, (_, payload_info) in zip(
                            responses, serverside_payloads):
                        result = ScanResult(
                            param_name=param_name,
                            payload=response.payload,
                            response_text=response.response_text,
                            response_time=response.response_time,
                            response_length=response.response_length,
                            vulnerabilities=[
                                VulnerabilityInfo(**vuln)
                                for vuln in payload_info.get('vulnerabilities', [])
                            ],
                            alert_triggered=False,
                            alert_message=""
                        )
                        analyzed_result = self._analyzer.analyze_res(result)
                        classified_result = self._classifier.classify_vuln(
                            analyzed_result)
                        result.cleanup()
                        results.append(classified_result)
                    return results
                except Exception as e:
                    self.logger.error(f"Server-side scan failed: {str(e)}")
                    return []

            async def process_clientside():
                if not clientside_payloads:
                    return []
                try:
                    payloads_only = [p[0] for p in clientside_payloads]
                    self.logger.info(
                        f"Starting client-side scan with {len(payloads_only)} payloads")
                    responses = await RequestPayloadHandler.send_clientside(
                        url, params, method, payloads_only
                    )
                    results = []
                    for response, (_, payload_info) in zip(
                            responses, clientside_payloads):
                        result = ScanResult(
                            param_name=param_name,
                            payload=response.payload,
                            response_text=response.response_text,
                            response_time=response.response_time,
                            response_length=response.response_length,
                            vulnerabilities=[
                                VulnerabilityInfo(**vuln)
                                for vuln in payload_info.get('vulnerabilities', [])
                            ],
                            alert_triggered=getattr(response, 'alert_triggered', False),
                            alert_message=getattr(response, 'alert_message', '')
                        )
                        analyzed_result = self._analyzer.analyze_res(result)
                        classified_result = self._classifier.classify_vuln(
                            analyzed_result)
                        result.cleanup()
                        results.append(classified_result)
                    return results
                except Exception as e:
                    self.logger.error(f"Client-side scan failed: {str(e)}")
                    return []

            # server-side와 client-side 요청을 병렬로 실행
            serverside_results, clientside_results = await asyncio.gather(
                process_serverside(),
                process_clientside()
            )

            total_results = serverside_results + clientside_results
            self.logger.info(
                f"Scan completed - Total results: {len(total_results)}")
            return total_results

        except Exception as e:
            self.logger.error(f"Scan failed with error: {str(e)}")
            return []


class ResponseAnalyzer:
    def __init__(self, payloads=None):
        # XSS 관련 정규식 패턴 컴파일
        self.tag_pattern = re.compile(r'<([a-z0-9]+)[^>]*>([^<]*)</\1>', re.I)
        self.partial_pattern = re.compile(r'<[^>]*>', re.I)

        # SSTI 관련 정규식 패턴 컴파일
        self.ssti_pattern = re.compile(r'\b1879080904\b')

        # SQL 에러 패턴 컴파일
        self.sql_patterns = self._compile_sql_patterns()
        self._payloads = payloads if payloads else []

    def _compile_sql_patterns(self):
        """SQL 에러 패턴 컴파일해서 저장"""
        raw_patterns = Util.load_json('handler/config/sql_error.json')
        compiled_patterns = {}

        for dbms_type, dbms_info in raw_patterns.items():
            patterns = dbms_info.get("patterns", [])
            compiled_patterns[dbms_type] = {
                "patterns": [
                    re.compile(
                        pattern,
                        re.IGNORECASE) for pattern in patterns]}
        return compiled_patterns

    def analyze_res(self, scan_result: ScanResult) -> ScanResult:
        # Original payload 확인 및 response_diff 계산
        original_payload = next(
            (p for p in self._payloads if scan_result.payload in p.get(
                'payload', [])), None)

        response_diff = (
            abs(len(scan_result.response_text[0]) - len(scan_result.response_text[1]))
            if original_payload
            and isinstance(original_payload.get('payload'), list)
            and isinstance(scan_result.response_text, list)
            and len(scan_result.response_text) == 2
            else None
        )

        # 취약점 검사 및 결과 업데이트
        for vuln in scan_result.vulnerabilities:
            detection = None
            if vuln.type == "sql_injection":
                detection = self.check_sqli(
                    scan_result.response_text,
                    scan_result.response_time,
                    response_diff)
            elif vuln.type == "xss":
                detection = self.check_xss(
                    scan_result.response_text,
                    scan_result.payload,
                    scan_result.alert_triggered)
            elif vuln.type == "ssti":
                detection = self.check_ssti(
                    scan_result.response_text, scan_result.alert_message)

            if detection and detection.detected:
                vuln.detected = detection.detected
                vuln.pattern_type = detection.pattern_type
                vuln.evidence = detection.evidence
                vuln.context = detection.context
                vuln.encoding_info = detection.encoding_info

        return scan_result

    def check_sqli(self, response: str, response_time: float,
                   response_diff: Optional[int] = None) -> VulnerabilityInfo:
        # SQL 에러 메시지 체크
        for dbms_type, dbms_info in self.sql_patterns.items():
            for pattern in dbms_info["patterns"]:
                if match := pattern.search(response):
                    context = self._get_context(response, match.group(0))
                    return VulnerabilityInfo(
                        type="sql_injection",
                        pattern_type="error",
                        evidence=f"SQL error detected ({dbms_type})",
                        context=context,
                        detected=True
                    )

        if response_time > 5:
            return VulnerabilityInfo(
                type="sql_injection",
                pattern_type="time_delay",
                evidence=f"Response delayed {response_time:.2f}s",
                detected=True
            )

        if response_diff and response_diff > 500:
            return VulnerabilityInfo(
                type="sql_injection",
                pattern_type="boolean",
                evidence=f"Response length difference {response_diff} bytes",
                detected=True,
                response_diff=response_diff
            )

        return VulnerabilityInfo(type="sql_injection", detected=False)

    def check_xss(self, response_text: str, payload: str, alert_triggered: bool = False) -> VulnerabilityInfo:
        if alert_triggered:
            return VulnerabilityInfo(
                type="xss",
                pattern_type="alert_triggered",
                evidence="JavaScript alert triggered",
                detected=True
            )

        if isinstance(payload, list):
            payload = payload[0]

        # URL 인코딩 체크
        url_encoded_chars = {
            '%3C': '<', 
            '%3E': '>', 
            '%22': '"', 
            '%27': "'",
            '%20': ' ',
            '%3D': '=',
            '%28': '(',
            '%29': ')'
        }
        
        # HTML 인코딩 체크
        html_encoded_chars = {
            '<': '&lt;',
            '>': '&gt;',
            '"': '&quot;',
            "'": '&#39;',
            '(': '&#40;',
            ')': '&#41;',
            '=': '&#61;',
            ' ': '&nbsp;'
        }

        is_url_encoded = any(encoded in payload for encoded in url_encoded_chars)
        decoded_payload = payload
        for encoded, char in url_encoded_chars.items():
            decoded_payload = decoded_payload.replace(encoded, char)

        # tag 체크 
        if tag_match := self.tag_pattern.search(decoded_payload):
            injected_tag = tag_match.group(0)
            if injected_tag in response_text:
                context = self._get_context(response_text, injected_tag)
                
                # HTML 인코딩 상태만 체크
                encoding_status = []
                for char, encoded in html_encoded_chars.items():
                    if char in injected_tag:
                        if encoded in context:
                            encoding_status.append(f"{char} is HTML encoded")
                        else:
                            encoding_status.append(f"{char} is unfiltered")

                return VulnerabilityInfo(
                    type="xss",
                    pattern_type="html_injection" if not is_url_encoded else "url_encoded",
                    evidence=f"HTML tag injected {injected_tag}",
                    context=context,
                    detected=True,
                    encoding_info=' | '.join(encoding_status) if encoding_status else None
                )

        # reflected 체크 
        if decoded_payload in response_text:
            context = self._get_context(response_text, decoded_payload)
            return VulnerabilityInfo(
                type="xss",
                pattern_type="reflected",
                evidence=f"Payload reflected: {decoded_payload}",
                context=context,
                detected=True
            )

        # partial tag 체크
        if injected_partial := self.partial_pattern.search(decoded_payload):
            partial_tag = injected_partial.group(0)
            if partial_tag in response_text:
                context = self._get_context(response_text, partial_tag)
                return VulnerabilityInfo(
                    type="xss",
                    pattern_type="partial_tag_injection",
                    evidence=f"Partial HTML tag injected {partial_tag}",
                    context=context,
                    detected=True
                )

        return VulnerabilityInfo(type="xss", detected=False)

    def check_ssti(
            self,
            response_text: str,
            alert_message: str = None) -> VulnerabilityInfo:
        if alert_message and '1879080904' in alert_message:
            return VulnerabilityInfo(
                type="ssti",
                pattern_type="calculation_result",
                evidence="Template expression (1234**3) evaluated in alert",
                detected=True
            )

        if match := self.ssti_pattern.search(response_text):
            context = response_text[max(
                0, match.start() - 50):min(len(response_text), match.end() + 50)]
            return VulnerabilityInfo(
                type="ssti",
                pattern_type="calculation_result",
                evidence="Template expression (1234**3) evaluated",
                context=context,
                detected=True
            )
        return VulnerabilityInfo(type="ssti", detected=False)

    def _get_context(self, text: str, pattern: str, window: int = 50) -> str:
        pos = text.find(pattern)
        return text[max(0, pos - window):min(len(text),
                                             pos + len(pattern) + window)]


class VulnerabilityClassifier:
    def __init__(self):
        self.confidence_scores = Util.load_json(
            'handler/config/vuln_confidence.json')

    def classify_vuln(self, scan_result: ScanResult) -> ScanResult:
        for vuln in scan_result.vulnerabilities:
            if vuln.detected:
                vuln.confidence = self.calc_confidence(
                    vuln.type, vuln.pattern_type)
        return scan_result

    def calc_confidence(self, vuln_type: str, pattern_type: str) -> int:
        if not vuln_type or not pattern_type:
            return 0
        return self.confidence_scores.get(vuln_type, {}).get(pattern_type, 0)


"""테스트"""
import time
if __name__ == "__main__":
<<<<<<< HEAD
   import asyncio
   from fuzzmap.core.handler.request_payload import RequestPayloadHandler

   async def test_common_payload():
       test_url = "http://php.testinvicti.com/artist.php"
       test_param = "id"
       
       request_handler = RequestPayloadHandler(
           payload_files=["common_payload.json"],
           timeout=10,
           max_concurrent=5
       )
       
       payload_responses = await request_handler.send_payloads(
           url=test_url,
           params={test_param: ""},
           method="GET"
       )

       formatted_responses = []
       for response in payload_responses:
           formatted_response = {
               "payload_info": {
                   **response.get("payload_info", {}),
                   "payload": response.get("payload_info", {}).get("payload", [])[0] 
                   if isinstance(response.get("payload_info", {}).get("payload"), list) 
                   else response.get("payload_info", {}).get("payload", "")
               },
               "response_time": response.get("response_time", 0),
               "alert_triggered": response.get("alert_triggered", False),
               "response_length_difference": response.get("response_length_difference")
           }
           
           formatted_responses.append(formatted_response)

       common_handler = CommonPayloadHandler()
       result = await common_handler.scan(
           url=test_url,
           param_name=test_param,
           param_type="GET",
           responses=formatted_responses
       )
       
       print("\n[+] Analysis Results:")
       if result and result.get('scan_results'):
           for scan_result in result['scan_results']:
               print(f"\nPayload: {scan_result['payload_info']['payload']}")
               print(f"Response Length Difference: {scan_result.get('response_length_difference')}")
               for vuln in scan_result['payload_info']['vulnerabilities']:
                   print(f"Type: {vuln.get('type')}")
                   print(f"Confidence: {vuln.get('confidence')}%")
                   if vuln.get('evidence'): print(f"Evidence: {vuln.get('evidence')}")
                   if vuln.get('pattern_type'): print(f"Pattern Type: {vuln.get('pattern_type')}")

   asyncio.run(test_common_payload())
=======
    async def test():
        test_url = "http://php.testinvicti.com/artist.php"
        test_param = {
            "name": "id",
            "value": "",
            "method": "GET"
        }
        try:
            start_time = time.time()

            common_handler = CommonPayloadHandler()

            results = await common_handler.scan(
                url=test_url,
                param_name=test_param["name"],
                param_info=test_param
            )

            end_time = time.time()
            execution_time = end_time - start_time

            print(f"실행 시간: {execution_time:.2f} 초")
            print(f"찾은 결과 수: {len(results)}")

            print("\n[+] Scan Results:")
            for result in results:
                print("===")
                print(f"Param_Name: {result.param_name}")
                print(f"Payload: {result.payload}")
                print(f"Response_Time: {result.response_time:.2f}s")
                print(f"Alert_Triggered: {result.alert_triggered}")
                print(f"Alert_Message: {result.alert_message}")

                for vuln in result.vulnerabilities:
                    print(f"Type: {vuln.type}")
                    print(f"Pattern_Type: {vuln.pattern_type}")
                    print(f"Confidence: {vuln.confidence}%")
                    print(f"Evidence: {vuln.evidence}")
                    if vuln.encoding_info:
                        print(f"Encoding: {vuln.encoding_info}")
                    print("---")
                print()
        except Exception as e:
            print(f"Error: {e}")

    asyncio.run(test())
>>>>>>> 8c80117a
<|MERGE_RESOLUTION|>--- conflicted
+++ resolved
@@ -414,63 +414,6 @@
 """테스트"""
 import time
 if __name__ == "__main__":
-<<<<<<< HEAD
-   import asyncio
-   from fuzzmap.core.handler.request_payload import RequestPayloadHandler
-
-   async def test_common_payload():
-       test_url = "http://php.testinvicti.com/artist.php"
-       test_param = "id"
-       
-       request_handler = RequestPayloadHandler(
-           payload_files=["common_payload.json"],
-           timeout=10,
-           max_concurrent=5
-       )
-       
-       payload_responses = await request_handler.send_payloads(
-           url=test_url,
-           params={test_param: ""},
-           method="GET"
-       )
-
-       formatted_responses = []
-       for response in payload_responses:
-           formatted_response = {
-               "payload_info": {
-                   **response.get("payload_info", {}),
-                   "payload": response.get("payload_info", {}).get("payload", [])[0] 
-                   if isinstance(response.get("payload_info", {}).get("payload"), list) 
-                   else response.get("payload_info", {}).get("payload", "")
-               },
-               "response_time": response.get("response_time", 0),
-               "alert_triggered": response.get("alert_triggered", False),
-               "response_length_difference": response.get("response_length_difference")
-           }
-           
-           formatted_responses.append(formatted_response)
-
-       common_handler = CommonPayloadHandler()
-       result = await common_handler.scan(
-           url=test_url,
-           param_name=test_param,
-           param_type="GET",
-           responses=formatted_responses
-       )
-       
-       print("\n[+] Analysis Results:")
-       if result and result.get('scan_results'):
-           for scan_result in result['scan_results']:
-               print(f"\nPayload: {scan_result['payload_info']['payload']}")
-               print(f"Response Length Difference: {scan_result.get('response_length_difference')}")
-               for vuln in scan_result['payload_info']['vulnerabilities']:
-                   print(f"Type: {vuln.get('type')}")
-                   print(f"Confidence: {vuln.get('confidence')}%")
-                   if vuln.get('evidence'): print(f"Evidence: {vuln.get('evidence')}")
-                   if vuln.get('pattern_type'): print(f"Pattern Type: {vuln.get('pattern_type')}")
-
-   asyncio.run(test_common_payload())
-=======
     async def test():
         test_url = "http://php.testinvicti.com/artist.php"
         test_param = {
@@ -516,5 +459,4 @@
         except Exception as e:
             print(f"Error: {e}")
 
-    asyncio.run(test())
->>>>>>> 8c80117a
+    asyncio.run(test())