import time
import re
import asyncio
from typing import Dict, List, Optional

from fuzzmap.core.util.util import Util
from fuzzmap.core.logging.log import Logger
from fuzzmap.core.handler.request_payload import RequestPayloadHandler

from dataclasses import dataclass


@dataclass
class VulnerabilityInfo:
    type: str
    pattern_type: Optional[str] = None
    evidence: Optional[str] = None
    confidence: Optional[int] = 0
    context: Optional[str] = None
    detected: bool = False
    encoding_info: Optional[str] = None
    response_diff: Optional[int] = None


@dataclass
class ScanResult:
    param_name: str
    payload: str | List[str]
    response_text: str | List[str]
    response_time: float | List[float]
    response_length: int | List[int]
    vulnerabilities: List[VulnerabilityInfo]
    alert_triggered: bool = False
    alert_message: str = ""

    def cleanup(self):
        self.response_text = None


class CommonPayloadHandler:
    def __init__(self):
        self._payloads = Util.load_json('handler/payloads/common_payload.json')['payloads']
        self._analyzer = ResponseAnalyzer(self._payloads)
        self._classifier = VulnerabilityClassifier()
        self.logger = Logger()
        # 클라이언트사이드 스캔 취약점 타입
        self.CLIENTSIDE_VULN_TYPES = {'xss'}

    async def scan(self, url: str, params: Dict[str, str], method: str = "GET"):
        try:
            self.logger.info(f"Starting scan - URL: {url}, Parameters: {list(params.keys())}")
            
            empty_params = {k: v for k, v in params.items() if not v}
            if not empty_params:
                self.logger.info("No empty parameters to test")
                return []

            clientside_payloads = [(p['payload'], p) for p in self._payloads
                                 if any(v['type'] in self.CLIENTSIDE_VULN_TYPES 
                                      for v in p.get('vulnerabilities', []))]

            serverside_payloads = [(p['payload'], p) for p in self._payloads
                                 if not any(v['type'] in self.CLIENTSIDE_VULN_TYPES 
                                          for v in p.get('vulnerabilities', []))]

            # 클라이언트사이드와 서버사이드 테스트를 동시에 실행
            client_results, server_results = await asyncio.gather(
                self._process_clientside(url, params, clientside_payloads, method, empty_params),
                self._process_serverside(url, params, serverside_payloads, method, empty_params)
            )

            # 취약점이 발견된 결과만 필터링
            all_results = []
            for result in (client_results + server_results):
                if any(vuln.detected for vuln in result.vulnerabilities):
                    all_results.append(result)

            self.logger.info(f"Scan completed - Found vulnerabilities: {len(all_results)}")
            return all_results

        except Exception as e:
            self.logger.error(f"Scan failed with error: {str(e)}")
            return []

    async def _test_parameter(self, url: str, params: Dict[str, str],
                            clientside_payloads: List, serverside_payloads: List,
                            method: str, target_param: str) -> List[ScanResult]:
        """단일 파라미터에 대한 모든 테스트"""
        try:
            # 클라이언트사이드와 서버사이드 테스트를 동시에 실행
            client_results, server_results = await asyncio.gather(
                self._process_clientside(url, params, clientside_payloads, method, target_param),
                self._process_serverside(url, params, serverside_payloads, method, target_param)
            )
            return client_results + server_results
        except Exception as e:
            self.logger.error(f"Test for parameter '{target_param}' failed: {e}")
            raise

    async def _process_serverside(self, url: str, params: Dict[str, str],
                                serverside_payloads: List, method: str,
                                current_param: str) -> List[ScanResult]:
        try:
            payloads_only = self._process_payloads(serverside_payloads)

            responses = await RequestPayloadHandler.send_serverside(
                url=url,
                params=params,
                method=method,
                payloads=payloads_only
            )

            results = []
            current_index = 0
            for payload, payload_info in serverside_payloads:
                response_slice = responses[current_index:current_index +
                                        (len(payload) if isinstance(payload, list) else 1)]
                
                result = ScanResult(
                    param_name=current_param,
                    payload=payload,
                    response_text=self._process_response(response_slice, payload, 'response_text'),
                    response_time=self._process_response(response_slice, payload, 'response_time'),
                    response_length=self._process_response(response_slice, payload, 'response_length'),
                    vulnerabilities=[VulnerabilityInfo(**vuln) 
                                   for vuln in payload_info.get('vulnerabilities', [])]
                )

                analyzed_result = self._analyzer.analyze_res(result, payload_info)
                classified_result = self._classifier.classify_vuln(analyzed_result)
                result.cleanup()
                results.append(classified_result)

                current_index += len(payload) if isinstance(payload, list) else 1

            return results
        except Exception as e:
            self.logger.error(f"Server-side scan failed: {str(e)}")
            return []

    async def _process_clientside(self, url: str, params: Dict[str, str],
                                clientside_payloads: List, method: str,
                                current_param: str) -> List[ScanResult]:
        try:
            payloads_only = self._process_payloads(clientside_payloads)

            responses = await RequestPayloadHandler.send_clientside(
                url=url,
                params=params,
                method=method,
                payloads=payloads_only
            )

            results = []
            current_index = 0
            for payload, payload_info in clientside_payloads:
                response_slice = responses[current_index:current_index +
                                        (len(payload) if isinstance(payload, list) else 1)]
                
                result = ScanResult(
                    param_name=current_param,
                    payload=payload,
                    response_text=self._process_response(response_slice, payload, 'response_text'),
                    response_time=self._process_response(response_slice, payload, 'response_time'),
                    response_length=self._process_response(response_slice, payload, 'response_length'),
                    vulnerabilities=[VulnerabilityInfo(**vuln) 
                                   for vuln in payload_info.get('vulnerabilities', [])],
                    alert_triggered=any(r.alert_triggered for r in response_slice),
                    alert_message="; ".join(filter(None, [r.alert_message for r in response_slice]))
                )

                analyzed_result = self._analyzer.analyze_res(result, payload_info)
                classified_result = self._classifier.classify_vuln(analyzed_result)
                result.cleanup()
                results.append(classified_result)

                current_index += len(payload) if isinstance(payload, list) else 1

            return results
        except Exception as e:
            self.logger.error(f"Client-side scan failed: {str(e)}")
            return []

    def _process_payloads(self, payloads: List[tuple]) -> List[str]:
        """페이로드 리스트 처리를 위한 공통 메서드"""
        payloads_only = []
        for payload, _ in payloads:
            if isinstance(payload, list):
                payloads_only.extend(payload)
            else:
                payloads_only.append(payload)
        return payloads_only

    def _process_response(self, response_slice, payload, field: str):
        """응답 데이터 처리를 위한 공통 메서드"""
        data = [getattr(r, field) for r in response_slice]
        return data if isinstance(payload, list) else data[0]


class ResponseAnalyzer:
    def __init__(self, payloads=None):
        # XSS 정규식 패턴 컴파일
        self.tag_pattern = re.compile(
            r'<[^>]+>.*?</[^>]+>|<[^<>]+>',
            re.I | re.DOTALL)

        # SSTI 정규식 패턴 컴파일
        self.ssti_pattern = re.compile(r'\b1879080904\b')

        # SQL 에러 패턴 컴파일
        self.sql_patterns = self._compile_sql_patterns()

    def _compile_sql_patterns(self):
        """SQL 에러 패턴 컴파일해서 저장"""
        raw_patterns = Util.load_json('handler/config/sql_error.json')
        compiled_patterns = {}

        for dbms_type, dbms_info in raw_patterns.items():
            patterns = dbms_info.get("patterns", [])
            compiled_patterns[dbms_type] = {
                "patterns": [
                    re.compile(
                        pattern,
                        re.IGNORECASE) for pattern in patterns]}
        return compiled_patterns

    def analyze_res(self, scan_result: ScanResult, payload_info: dict = None) -> ScanResult:
        response_diff = None
        if isinstance(scan_result.response_length, list) and len(
                scan_result.response_length) >= 2:
            response_diff = abs(
                scan_result.response_length[0] -
                scan_result.response_length[1])

        new_vulnerabilities = []
        for vuln in scan_result.vulnerabilities:
            if vuln.type == "sql_injection":
                detections = self.check_sqli(
                    scan_result.response_text,
                    scan_result.response_time,
                    response_diff,
                    payload_info)
                new_vulnerabilities.extend(detections)
            elif vuln.type == "xss":
                detections = self.check_xss(
                    scan_result.response_text,
                    scan_result.payload,
                    scan_result.alert_triggered)
                new_vulnerabilities.extend(detections)
            elif vuln.type == "ssti":
                detections = self.check_ssti(
                    scan_result.response_text, scan_result.alert_message)
                new_vulnerabilities.extend(detections)

        scan_result.vulnerabilities = new_vulnerabilities
        return scan_result

    def check_sqli(self, response, response_time, response_diff, payload_info: dict = None) -> List[VulnerabilityInfo]:
        vulnerabilities = []
        
        # error-based 체크
        responses_to_check = response if isinstance(response, list) else [response]
        for r in responses_to_check:
            found_error = False  # 각 DBMS 타입별로 첫 번째 매칭만 사용
            for dbms_type, dbms_info in self.sql_patterns.items():
                if found_error:  # 이미 에러를 찾았다면 다음 응답으로 넘어감 
                    break
                for pattern in dbms_info["patterns"]:
                    if match := pattern.search(str(r)):
                        context = self._get_context(str(r), match.group(0))
                        vulnerabilities.append(VulnerabilityInfo(
                            type="sql_injection",
                            pattern_type="error",
                            evidence=f"SQL error detected ({dbms_type})",
                            context=context,
                            detected=True
                        ))
                        found_error = True
                        break

        # time-based 체크 - description에 "time-based"가 있는 경우만 체크
        if payload_info and 'description' in payload_info and 'time-based' in payload_info['description'].lower():
            times_to_check = response_time if isinstance(response_time, list) else [response_time]
            for time in times_to_check:
                if time > 5:
                    vulnerabilities.append(VulnerabilityInfo(
                        type="sql_injection",
                        pattern_type="time_delay",
                        evidence=f"Response delayed {time:.2f}s",
                        detected=True
                    ))

        # boolean-based 체크
        if response_diff and response_diff > 500:
            vulnerabilities.append(VulnerabilityInfo(
                type="sql_injection",
                pattern_type="boolean",
                evidence=f"Response length difference {response_diff} bytes",
                detected=True,
                response_diff=response_diff
            ))

        return vulnerabilities if vulnerabilities else [
            VulnerabilityInfo(type="sql_injection", detected=False)]

    def check_xss(self, response_text: str, payload: str,
                  alert_triggered: bool = False) -> List[VulnerabilityInfo]:
        vulnerabilities = []

        if alert_triggered:
            vulnerabilities.append(VulnerabilityInfo(
                type="xss",
                pattern_type="alert_triggered",
                evidence="JavaScript alert triggered",
                detected=True
            ))

        if isinstance(payload, list):
            payload = payload[0]

        url_encoded_chars = {
            '%3C': '<',
            '%3E': '>',
            '%22': '"',
            '%27': "'",
            '%20': ' ',
            '%3D': '=',
            '%28': '(',
            '%29': ')'
        }

        html_encoded_chars = {
            '<': '&lt;',
            '>': '&gt;',
            '"': '&quot;',
            "'": '&#39;',
            '(': '&#40;',
            ')': '&#41;',
            '=': '&#61;',
            ' ': '&nbsp;'
        }

        is_url_encoded = any(
            encoded in payload for encoded in url_encoded_chars)
        decoded_payload = payload
        for encoded, char in url_encoded_chars.items():
            decoded_payload = decoded_payload.replace(encoded, char)

        # HTML Injection 체크
        if tag_match := self.tag_pattern.search(decoded_payload):
            injected_tag = tag_match.group(0)
            if injected_tag in response_text:
                context = self._get_context(response_text, injected_tag)

                encoding_status = [
                    f"{char} is {
                        'HTML encoded' if encoded in context else 'unfiltered'}"
                    for char, encoded in html_encoded_chars.items()
                    if char in injected_tag
                ]

                vulnerabilities.append(VulnerabilityInfo(
                    type="xss",
                    pattern_type="html_injection",
                    evidence=f"HTML tag injected {injected_tag} {
                        '(url encoded)' if is_url_encoded else ''}",
                    context=context,
                    detected=True,
                    encoding_info=' | '.join(
                        encoding_status) if encoding_status else None
                ))

        # Reflected 체크
        if decoded_payload in response_text:
            context = self._get_context(response_text, decoded_payload)
            vulnerabilities.append(VulnerabilityInfo(
                type="xss",
                pattern_type="reflected",
                evidence=f"Payload reflected: {decoded_payload}",
                context=context,
                detected=True
            ))

        return vulnerabilities if vulnerabilities else [
            VulnerabilityInfo(type="xss", detected=False)]

    def check_ssti(self, response_text: str,
                   alert_message: str = None) -> List[VulnerabilityInfo]:
        if self.ssti_pattern.pattern in (alert_message or '') or self.ssti_pattern.search(response_text):
            context = self._get_context(
                response_text, self.ssti_pattern.pattern) if self.ssti_pattern.pattern in response_text else None
            return [VulnerabilityInfo(
                type="ssti",
                pattern_type="calculation_result",
                evidence="Template expression (1234**3) evaluated",
                context=context,
                detected=True
            )]

        return [VulnerabilityInfo(type="ssti", detected=False)]

    def _get_context(self, text: str, pattern: str, window: int = 50) -> str:
        pos = text.find(pattern)
        return text[max(0, pos - window):min(len(text),
                                             pos + len(pattern) + window)]


class VulnerabilityClassifier:
    def __init__(self):
        self.confidence_scores = Util.load_json(
            'handler/config/vuln_confidence.json')

    def classify_vuln(self, scan_result: ScanResult) -> ScanResult:
        for vuln in scan_result.vulnerabilities:
            if vuln.detected:
                vuln.confidence = self.calc_confidence(
                    vuln.type, vuln.pattern_type)
        return scan_result

    def calc_confidence(self, vuln_type: str, pattern_type: str) -> int:
        if not vuln_type or not pattern_type:
            return 0
<<<<<<< HEAD
        return self.confidence_scores.get(vuln_type, {}).get(pattern_type, 0)


"""테스트"""
if __name__ == "__main__":
    async def test():
        # GET 요청 테스트
        # test_url_get = "http://php.testinvicti.com/artist.php"
        # params_get = {
        #     "id": "",
        #     "page": "admin"
        # }

        # POST 요청 테스트
        test_url_post = "http://localhost/login.php"
        params_post = {
            "name": "",
            "password": ""
        }

        try:
            common_handler = CommonPayloadHandler()
            
            # print("\n[+] Testing GET request:")
            # start_time = time.time()
            # get_results = await common_handler.scan(
            #         url=test_url_get, 
            #         params=params_get, 
            #         method="GET")
            # print(f"GET 실행 시간: {time.time() - start_time:.2f}초")
            # print_results(get_results)

            print("\n[+] Testing POST request:")
            start_time = time.time()
            post_results = await common_handler.scan(
                url=test_url_post, 
                params=params_post,  
                method="POST"
            )
            print(f"POST 실행 시간: {time.time() - start_time:.2f}초")
            print_results(post_results)

        except Exception as e:
            print(f"Error: {e}")

    def print_results(results):
        for result in results:
            # 기본 정보 출력
            print(f"\nParameter: {result.param_name}")
            print(f"Payload{'s' if isinstance(result.payload, list) else ''}: {result.payload}")
            print(f"Response Time{'s' if isinstance(result.response_time, list) else ''}: {result.response_time}")
            print(f"Response Length{'s' if isinstance(result.response_length, list) else ''}: {result.response_length}")

            # 취약점 정보 출력
            print(f"\nVulnerability:")
            for vuln in result.vulnerabilities:
                if vuln.detected:
                    print("=" * 15)
                    print(f"Type: {vuln.type}")
                    print(f"Pattern_Type: {vuln.pattern_type}")
                    print(f"Confidence: {vuln.confidence}%")
                    print(f"Evidence: {vuln.evidence}")
                    if vuln.encoding_info:
                        print(f"Encoding: {vuln.encoding_info}")
            print("-" * 50)

    asyncio.run(test())
=======
        return self.confidence_scores.get(vuln_type, {}).get(pattern_type, 0)
>>>>>>> 6915b69a
<|MERGE_RESOLUTION|>--- conflicted
+++ resolved
@@ -420,74 +420,4 @@
     def calc_confidence(self, vuln_type: str, pattern_type: str) -> int:
         if not vuln_type or not pattern_type:
             return 0
-<<<<<<< HEAD
-        return self.confidence_scores.get(vuln_type, {}).get(pattern_type, 0)
-
-
-"""테스트"""
-if __name__ == "__main__":
-    async def test():
-        # GET 요청 테스트
-        # test_url_get = "http://php.testinvicti.com/artist.php"
-        # params_get = {
-        #     "id": "",
-        #     "page": "admin"
-        # }
-
-        # POST 요청 테스트
-        test_url_post = "http://localhost/login.php"
-        params_post = {
-            "name": "",
-            "password": ""
-        }
-
-        try:
-            common_handler = CommonPayloadHandler()
-            
-            # print("\n[+] Testing GET request:")
-            # start_time = time.time()
-            # get_results = await common_handler.scan(
-            #         url=test_url_get, 
-            #         params=params_get, 
-            #         method="GET")
-            # print(f"GET 실행 시간: {time.time() - start_time:.2f}초")
-            # print_results(get_results)
-
-            print("\n[+] Testing POST request:")
-            start_time = time.time()
-            post_results = await common_handler.scan(
-                url=test_url_post, 
-                params=params_post,  
-                method="POST"
-            )
-            print(f"POST 실행 시간: {time.time() - start_time:.2f}초")
-            print_results(post_results)
-
-        except Exception as e:
-            print(f"Error: {e}")
-
-    def print_results(results):
-        for result in results:
-            # 기본 정보 출력
-            print(f"\nParameter: {result.param_name}")
-            print(f"Payload{'s' if isinstance(result.payload, list) else ''}: {result.payload}")
-            print(f"Response Time{'s' if isinstance(result.response_time, list) else ''}: {result.response_time}")
-            print(f"Response Length{'s' if isinstance(result.response_length, list) else ''}: {result.response_length}")
-
-            # 취약점 정보 출력
-            print(f"\nVulnerability:")
-            for vuln in result.vulnerabilities:
-                if vuln.detected:
-                    print("=" * 15)
-                    print(f"Type: {vuln.type}")
-                    print(f"Pattern_Type: {vuln.pattern_type}")
-                    print(f"Confidence: {vuln.confidence}%")
-                    print(f"Evidence: {vuln.evidence}")
-                    if vuln.encoding_info:
-                        print(f"Encoding: {vuln.encoding_info}")
-            print("-" * 50)
-
-    asyncio.run(test())
-=======
-        return self.confidence_scores.get(vuln_type, {}).get(pattern_type, 0)
->>>>>>> 6915b69a
+        return self.confidence_scores.get(vuln_type, {}).get(pattern_type, 0)