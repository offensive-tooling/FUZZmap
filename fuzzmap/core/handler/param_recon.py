from typing import Dict, List, Set, Tuple
from dataclasses import dataclass
import asyncio
import aiohttp
from fuzzmap.core.logging.log import Logger
from urllib.parse import urlparse, parse_qs
from bs4 import BeautifulSoup


@dataclass
class Param:
    url: str  # URL
    name: str  # name of the parameter
    value: str  # value of the parameter
    param_type: str  # 'url' or 'form'
    method: str  # 'GET' or 'POST'
    path: str  # form action path


class ParamReconHandler:
    def __init__(self, target_urls: str | List[str]):
        # 초기화
        self._target_urls = (
            [target_urls] if isinstance(target_urls, str) else target_urls
        )
        self._parameters: List[Param] = []  # 수집된 파라미터
        self._logger = Logger()

    def _get_urls(self) -> List[str]:
        """처리할 URL 리스트 반환"""
        return self._target_urls

    def _parse_url(self, url: str) -> Dict:
        """URL 구성요소 파싱"""
        parsed = urlparse(url)
        query_params = parse_qs(parsed.query)
        return {
            "scheme": parsed.scheme,
            "netloc": parsed.netloc,
            "path": parsed.path,
            "params": query_params,
        }

    def _normalize_url(self, base_url: str, action: str) -> Tuple[str, Dict]:
        """Form action URL 정규화
        base_url path를 제거하고 실제 endpoint path만 추출
        """
        if action.startswith(("http://", "https://")):
            parsed = urlparse(action)
            parsed_base = urlparse(base_url)
            # base_url의 path를 기준으로 제거
            path = (
                parsed.path.replace(parsed_base.path, "", 1)
                if parsed.path.startswith(parsed_base.path)
                else parsed.path
            )
            # 시작 슬래시(/) 유지
            path = path if path.startswith("/") else f"/{path}"
            return path, parse_qs(parsed.query)

        if action.startswith("/"):
            parsed_base = urlparse(base_url)
            # base_url의 path를 기준으로 제거
            path = (
                action.replace(parsed_base.path, "", 1)
                if action.startswith(parsed_base.path)
                else action
            )
            path = path if path.startswith("/") else f"/{path}"
            return path, parse_qs(parsed_base.query)

        parsed_base = urlparse(base_url)
        base_path = parsed_base.path.rsplit("/", 1)[0]
        full_path = f"{base_path}/{action}"
        parsed = urlparse(full_path)
        path = (
            parsed.path.replace(parsed_base.path, "", 1)
            if parsed.path.startswith(parsed_base.path)
            else parsed.path
        )
        path = path if path.startswith("/") else f"/{path}"
        return path, parse_qs(parsed.query)

    async def collect_parameters(self) -> List[Param]:
        """파라미터 수집 시작점"""
        async with aiohttp.ClientSession() as session:
            for url in self._get_urls():
                await self._collect_url_parameters(session, url)
                await self._collect_form_parameters(session, url)

            await self._process_parameters()
            return self._parameters

    async def _collect_url_parameters(
        self, session: aiohttp.ClientSession, url: str
    ) -> None:
        """URL에서 파라미터 수집"""
        try:
            async with session.get(url) as response:
                if response.status == 200:
                    parsed = self._parse_url(url)
                    for param_name, values in parsed["params"].items():
                        for value in values:
                            self._parameters.append(
                                Param(
                                    url=url,
                                    name=param_name,
                                    value=value,
                                    param_type="url",
                                    method="GET",
                                    path=parsed["path"],
                                )
                            )
                    self._logger.info(
                        f"Successfully collected URL parameters from: {url}"
                    )
                else:
                    self._logger.error(
                        f"Failed to fetch URL parameters: {url}, status: {response.status}"
                    )
        except Exception as e:
            self._logger.error(
                f"Error collecting URL parameters: {url}, error: {str(e)}"
            )

    async def _collect_form_parameters(
        self, session: aiohttp.ClientSession, url: str
    ) -> List[str]:
        """Form 요소 파라미터 수집"""
        action_urls = []
        try:
            async with session.get(
                url,
                headers={
                    "User-Agent": "Mozilla/5.0 (Windows NT 10.0; Win64; x64) AppleWebKit/537.36 (KHTML, like Gecko) Chrome/110.0.0.0 Safari/537.36",
                    "Referer": url,
                    "Origin": url,
                },  # for 403 error handling
            ) as response:
                if response.status == 200:
                    text = await response.text()
                    soup = BeautifulSoup(text, "html.parser")
                    forms = soup.find_all("form")

                    for form in forms:
                        method = form.get("method", "GET").upper()
                        action = form.get("action", "")

                        if action:
                            normalized_path, query_params = self._normalize_url(
                                url, action
                            )
                            action_urls.append(normalized_path)

                            # Query parameter 수집
                            for param_name, values in query_params.items():
                                for value in values:
                                    self._parameters.append(
                                        Param(
                                            url=url,
                                            name=param_name,
                                            value=value,
                                            param_type="form-action",
                                            method=method,
                                            path=normalized_path,
                                        )
                                    )
                        # input 요소 수집 (submit 제외)
                        for input_tag in form.find_all("input"):
                            input_type = input_tag.get("type", "text")
                            param_name = input_tag.get("name")
                            if param_name and input_type != "submit":
                                param_value = input_tag.get("value", "")
                                self._parameters.append(
                                    Param(
                                        url=url,
                                        name=param_name,
                                        value=param_value,
                                        param_type=f"form-{input_type}",
                                        method=method,
                                        path=normalized_path if action else "",
                                    )
                                )
                        # select/datalist 요소 수집
                        for select_tag in form.find_all(["select", "datalist"]):
                            param_name = select_tag.get("name")
                            if param_name:
                                options = select_tag.find_all("option")
                                selected_value = next(
                                    (
                                        opt.get("value", opt.text)
                                        for opt in options
                                        if opt.get("selected")
                                    ),
                                    options[0].get("value", "") if options else "",
                                )
                                self._parameters.append(
                                    Param(
                                        url=url,
                                        name=param_name,
                                        value=selected_value,
                                        param_type="form-select",
                                        method=method,
                                        path=normalized_path if action else "",
                                    )
                                )
                        # textarea 요소 수집
                        for textarea in form.find_all("textarea"):
                            param_name = textarea.get("name")
                            if param_name:
                                self._parameters.append(
                                    Param(
                                        url=url,
                                        name=param_name,
                                        value=textarea.text.strip(),
                                        param_type="form-textarea",
                                        method=method,
                                        path=normalized_path if action else "",
                                    )
                                )
                        # button 요소 수집
                        for button in form.find_all("button"):
                            param_name = button.get("name")
                            if param_name:
                                self._parameters.append(
                                    Param(
                                        url=url,
                                        name=param_name,
                                        value=button.get("value", ""),
                                        param_type="form-button",
                                        method=method,
                                        path=normalized_path if action else "",
                                    )
                                )
                    self._logger.info(
                        f"Successfully collected form parameters from: {url}"
                    )
                else:
                    self._logger.error(
                        f"Failed to fetch form parameters: {url}, status: {response.status}"
                    )
        except Exception as e:
            self._logger.error(
                f"Error collecting form parameters: {url}, error: {str(e)}"
            )

        return action_urls

    async def _process_parameters(self) -> None:
        """파라미터 중복 제거 및 정렬"""
        unique_params = {}
        for param in self._parameters:
            param_key = (param.name, param.value, param.method, param.path)
            if param_key not in unique_params or param.param_type.startswith("form"):
                unique_params[param_key] = param

        self._parameters = sorted(list(unique_params.values()), key=lambda x: x.url)


if __name__ == "__main__":

    async def main():
<<<<<<< HEAD
        # single url for test
        url = "http://testphp.vulnweb.com/login.php"
        paramhandler = ParamReconHandler(url)
        params = await paramhandler.collect_parameters()
        print("Single URL parameters:")
        for param in params:
            print(
                f"Name: {param.name}, Value: {param.value}, Type: {param.param_type}, Method: {param.method}"
            )

        # # multiple urls for test
        # url_lst = [
        #     "http://localhost/index.php?type=title",
        # ]
        # paramhandler = ParamReconHandler(url_lst)
        # params = await paramhandler.collect_parameters()
        # print("\nMultiple URL parameters:")
        # for param in params:
        #     print(
        #         f"Name: {param.name}, Value: {param.value}, Type: {param.param_type}, Method: {param.method}"
        #     )
=======
        urls = [
            "http://testphp.vulnweb.com/search",
            "http://testhtml5.vulnweb.com/#/popular",
            "http://testasp.vulnweb.com/Search.asp",
            "https://ocw.mit.edu/",
        ]
        # url = "http://testphp.vulnweb.com/"
        # url = "http://testhtml5.vulnweb.com/#/popular"
        # url = "http://testasp.vulnweb.com/Search.asp"
        # paramhandler = ParamReconHandler(url)

        paramhandler = ParamReconHandler(urls)
        params = await paramhandler.collect_parameters()

        print("Collected parameters:")
        for param in params:
            print(
                f"Url: {param.url}, Name: {param.name}, Value: {param.value}, Type: {param.param_type}, Method: {param.method}, Path: {param.path}"
            )
>>>>>>> ba056efc

    asyncio.run(main())<|MERGE_RESOLUTION|>--- conflicted
+++ resolved
@@ -260,29 +260,6 @@
 if __name__ == "__main__":
 
     async def main():
-<<<<<<< HEAD
-        # single url for test
-        url = "http://testphp.vulnweb.com/login.php"
-        paramhandler = ParamReconHandler(url)
-        params = await paramhandler.collect_parameters()
-        print("Single URL parameters:")
-        for param in params:
-            print(
-                f"Name: {param.name}, Value: {param.value}, Type: {param.param_type}, Method: {param.method}"
-            )
-
-        # # multiple urls for test
-        # url_lst = [
-        #     "http://localhost/index.php?type=title",
-        # ]
-        # paramhandler = ParamReconHandler(url_lst)
-        # params = await paramhandler.collect_parameters()
-        # print("\nMultiple URL parameters:")
-        # for param in params:
-        #     print(
-        #         f"Name: {param.name}, Value: {param.value}, Type: {param.param_type}, Method: {param.method}"
-        #     )
-=======
         urls = [
             "http://testphp.vulnweb.com/search",
             "http://testhtml5.vulnweb.com/#/popular",
@@ -302,6 +279,5 @@
             print(
                 f"Url: {param.url}, Name: {param.name}, Value: {param.value}, Type: {param.param_type}, Method: {param.method}, Path: {param.path}"
             )
->>>>>>> ba056efc
 
     asyncio.run(main())