<<<<<<< HEAD
from typing import Dict, List, Optional
from fuzzmap.core.handler.param_recon import ParamReconHandler, Param
from fuzzmap.core.handler.common_payload import CommonPayloadHandler, ScanResult
from fuzzmap.core.logging.log import Logger
from fuzzmap.core.util.util import Util
import asyncio
=======
import json
from typing import Dict, List, Optional
import asyncio

from fuzzmap.core.handler.param_recon import ParamReconHandler
from fuzzmap.core.handler.common_payload import CommonPayloadHandler
from fuzzmap.core.handler.advanced_payload import AdvancedPayloadHandler
from fuzzmap.core.handler.payload_request import RequestPayloadHandler
from fuzzmap.core.handler.payload_request import Logger
>>>>>>> b2f4e30c


class Controller:
<<<<<<< HEAD
    def __init__(self, target: str, method: str = "GET", 
                 param: Optional[List[str]] = None, 
                 recon_param: bool = False,
                 max_concurrent: int = 10):
        """
        컨트롤러 초기화
        Args:
            target: 대상 URL
            method: HTTP 메서드 (GET/POST)
            param: 수동으로 지정된 파라미터 목록
            recon_param: 파라미터 자동 수집 여부
            max_concurrent: 최대 동시 실행 수
        """
        self.target = target
=======
    def __init__(self, target_url: str, method: str = "GET", 
                 params: List[str] = None, recon_param: bool = False):
        self.url = target_url
>>>>>>> b2f4e30c
        self.method = method.upper()
        self.params = params or []
        self.recon_param = recon_param
<<<<<<< HEAD
        self.max_concurrent = max_concurrent
        self.logger = Logger()
        self.param_recon = ParamReconHandler(self.target)
        self.common_payload = CommonPayloadHandler()
        self.semaphore = asyncio.Semaphore(max_concurrent)

    def run(self) -> Dict:
        """동기 실행 메서드 - CLI에서 호출됨"""
        try:
            loop = asyncio.new_event_loop()
            asyncio.set_event_loop(loop)
            try:
                return loop.run_until_complete(self.async_run())
            finally:
                loop.close()
        except Exception as e:
            self.logger.error(f"Controller run error: {str(e)}")
            return {"parameters": [], "vulnerabilities": {}}

    async def _collect_parameters(self) -> List[Param]:
        """파라미터 자동 탐지 실행"""
        try:
            return await self.param_recon.collect_parameters()
        except Exception as e:
            self.logger.error(f"파라미터 탐지 중 오류 발생: {str(e)}")
            return []

    async def _scan_parameter(self, param: Param) -> Optional[List[ScanResult]]:
        """개별 파라미터 스캔"""
        try:
            async with self.semaphore:  # 세마포어로 동시 실행 제어
                # URL과 path 결합
                target_url = Util.combine_url_with_path(param.url, param.path)
                
                param_info = {
                    "method": param.method,
                    "path": param.path
                }

                self.logger.info(f"Scanning parameter - URL: {target_url}, Name: {param.name}")
                print(f"===============================================================================")
                print(f"URL: {target_url}")
                print(f"param name: {param.name}")
                print(f"param info: {param_info}")
                print(f"===============================================================================")

                scan_results = await self.common_payload.scan(
                    url=target_url,
                    param_name=param.name,
                    param_info=param_info
                )

                if scan_results:
                    self._print_scan_results(param.name, scan_results)
                return scan_results
        except Exception as e:
            self.logger.error(f"Parameter scan error - {param.name}: {str(e)}")
            return None

    async def _scan_vulnerabilities(self, params: List[Param]) -> Dict[str, List[ScanResult]]:
        """취약점 스캔 실행 - 병렬 처리"""
        vulnerabilities = {}
        try:
            # 병렬로 파라미터 스캔 실행
            tasks = [self._scan_parameter(param) for param in params]
            results = await asyncio.gather(*tasks)

            # 결과 취합
            for param, result in zip(params, results):
                if result:
                    vulnerabilities[param.name] = result

        except Exception as e:
            self.logger.error(f"Vulnerability scan error: {str(e)}")
        
        return vulnerabilities

    def _print_scan_results(self, param_name: str, scan_results: List[ScanResult]) -> None:
        """스캔 결과 출력"""
        print(f"\n[+] Vulnerability Scan Results for {param_name}:")
        for result in scan_results:
            print(f"\nPayload: {result.payload}")
            print(f"Response Time: {result.response_time:.2f}s")
            print(f"Alert Triggered: {result.alert_triggered}")
            if result.alert_message:
                print(f"Alert Message: {result.alert_message}")
            
            for vuln in result.vulnerabilities:
                if vuln.detected:
                    print(f"Type: {vuln.type}")
                    print(f"Pattern Type: {vuln.pattern_type}")
                    print(f"Confidence: {vuln.confidence}%")
                    print(f"Evidence: {vuln.evidence}")
                    if vuln.encoding_info:
                        print(f"Encoding: {vuln.encoding_info}")
                    print("-" * 50)

    async def async_run(self) -> Dict:
        """비동기 실행 메서드"""
        try:
            results = {
                "parameters": [],
                "vulnerabilities": {}
            }

            # 파라미터 수집
            collected_params = []
            if self.recon_param:
                collected_params = await self._collect_parameters()
                if collected_params:
                    results["parameters"] = collected_params
                    self.params = [param.name for param in collected_params]
                    
                    print("\nCollected parameters:")
                    for param in collected_params:
                        print(
                            f"URL: {param.url}, "
                            f"Name: {param.name}, "
                            f"Value: {param.value}, "
                            f"Type: {param.param_type}, "
                            f"Method: {param.method}, "
                            f"Path: {param.path}"
                        )
            
            # 지정된 파라미터가 있는 경우
            elif self.params:
                collected_params = [
                    Param(
                        url=self.target,
                        name=param,
                        value="",
                        param_type="user-specified",
                        method=self.method,
                        path=""
                    )
                    for param in self.params
                ]
                results["parameters"] = collected_params
                print("\nSpecified parameters:")
                for param in collected_params:
                    print(
                        f"URL: {param.url}, "
                        f"Name: {param.name}, "
                        f"Value: {param.value}, "
                        f"Type: {param.param_type}, "
                        f"Method: {param.method}, "
                        f"Path: {param.path}"
                    )

            # 취약점 스캔 실행
            if collected_params:
                results["vulnerabilities"] = await self._scan_vulnerabilities(collected_params)

            return results

        except Exception as e:
            self.logger.error(f"Controller execution error: {str(e)}")
            return {"parameters": [], "vulnerabilities": {}}
=======
        self.logger = Logger()

    async def run(self):
        try:
            handler = CommonPayloadHandler()
            params_dict = {}

            # 1. 파라미터 수집 및 전처리
            if self.recon_param:
                # 1-1. ParamRecon 모듈로 파라미터 자동 수집
                collected = await ParamReconHandler(self.url).collect_parameters()
                if not collected:
                    self.logger.warning("No parameters found")
                    return {}

                # 1-2. 수집된 파라미터를 endpoint별로 정리
                for param in collected:
                    # URL과 path 결합하여 최종 endpoint URL 생성
                    endpoint_url = param.url.rstrip('/') + (param.path or '')
                    # endpoint별 파라미터 딕셔너리에 추가
                    params_dict.setdefault(endpoint_url, {})[param.name] = ""
            else:
                # 1-3. 수동 지정된 파라미터 처리
                if not self.params:
                    self.logger.error("No parameters specified")
                    return {}
                params_dict = {self.url: {p: "" for p in self.params}}

            # 2. CommonPayloadHandler로 취약점 스캔 실행
            results = {}
            for url, params in params_dict.items():
                # 각 endpoint URL과 파라미터에 대해 스캔 수행
                results[url] = await handler.scan(url=url, params=params)

            return results

        except Exception as e:
            self.logger.error(f"Error in controller: {str(e)}")
            return {}
>>>>>>> b2f4e30c

if __name__ == "__main__":
<<<<<<< HEAD
    async def main():
        # # 파라미터 지정 테스트
        # print("\n[*] Parameter Specification Test")
        # print("-" * 50)
        # controller = Controller(
        #     target="http://testphp.vulnweb.com/listproducts.php",
        #     method="GET",
        #     param=["cat"]
        # )
        # results = await controller.async_run()
        
        # 파라미터 자동 탐지 테스트
        print("\n[*] Parameter Reconnaissance Test")
        print("-" * 50)
        controller = Controller(
            target="http://testphp.vulnweb.com/login.php",
            recon_param=True
        )
        results = await controller.async_run()

    asyncio.run(main())
=======
   import asyncio
  
   async def test():
       # 수동 파라미터 테스트
       ctrl = Controller(
           target_url="http://php.testinvicti.com/artist.php",
           params=["artist", "id"]
       )
       results = await ctrl.run()
       print("Manual scan results:", results)

       # 자동 파라미터 테스트  
       auto_ctrl = Controller(
           target_url="https://ocw.mit.edu/",
           recon_param=True
       )
       auto_results = await auto_ctrl.run()
       print("\n\nAuto scan results:", auto_results)

   asyncio.run(test())
>>>>>>> b2f4e30c
<|MERGE_RESOLUTION|>--- conflicted
+++ resolved
@@ -1,25 +1,12 @@
-<<<<<<< HEAD
 from typing import Dict, List, Optional
 from fuzzmap.core.handler.param_recon import ParamReconHandler, Param
 from fuzzmap.core.handler.common_payload import CommonPayloadHandler, ScanResult
 from fuzzmap.core.logging.log import Logger
 from fuzzmap.core.util.util import Util
 import asyncio
-=======
-import json
-from typing import Dict, List, Optional
-import asyncio
-
-from fuzzmap.core.handler.param_recon import ParamReconHandler
-from fuzzmap.core.handler.common_payload import CommonPayloadHandler
-from fuzzmap.core.handler.advanced_payload import AdvancedPayloadHandler
-from fuzzmap.core.handler.payload_request import RequestPayloadHandler
-from fuzzmap.core.handler.payload_request import Logger
->>>>>>> b2f4e30c
 
 
 class Controller:
-<<<<<<< HEAD
     def __init__(self, target: str, method: str = "GET", 
                  param: Optional[List[str]] = None, 
                  recon_param: bool = False,
@@ -34,15 +21,9 @@
             max_concurrent: 최대 동시 실행 수
         """
         self.target = target
-=======
-    def __init__(self, target_url: str, method: str = "GET", 
-                 params: List[str] = None, recon_param: bool = False):
-        self.url = target_url
->>>>>>> b2f4e30c
         self.method = method.upper()
         self.params = params or []
         self.recon_param = recon_param
-<<<<<<< HEAD
         self.max_concurrent = max_concurrent
         self.logger = Logger()
         self.param_recon = ParamReconHandler(self.target)
@@ -201,50 +182,8 @@
         except Exception as e:
             self.logger.error(f"Controller execution error: {str(e)}")
             return {"parameters": [], "vulnerabilities": {}}
-=======
-        self.logger = Logger()
-
-    async def run(self):
-        try:
-            handler = CommonPayloadHandler()
-            params_dict = {}
-
-            # 1. 파라미터 수집 및 전처리
-            if self.recon_param:
-                # 1-1. ParamRecon 모듈로 파라미터 자동 수집
-                collected = await ParamReconHandler(self.url).collect_parameters()
-                if not collected:
-                    self.logger.warning("No parameters found")
-                    return {}
-
-                # 1-2. 수집된 파라미터를 endpoint별로 정리
-                for param in collected:
-                    # URL과 path 결합하여 최종 endpoint URL 생성
-                    endpoint_url = param.url.rstrip('/') + (param.path or '')
-                    # endpoint별 파라미터 딕셔너리에 추가
-                    params_dict.setdefault(endpoint_url, {})[param.name] = ""
-            else:
-                # 1-3. 수동 지정된 파라미터 처리
-                if not self.params:
-                    self.logger.error("No parameters specified")
-                    return {}
-                params_dict = {self.url: {p: "" for p in self.params}}
-
-            # 2. CommonPayloadHandler로 취약점 스캔 실행
-            results = {}
-            for url, params in params_dict.items():
-                # 각 endpoint URL과 파라미터에 대해 스캔 수행
-                results[url] = await handler.scan(url=url, params=params)
-
-            return results
-
-        except Exception as e:
-            self.logger.error(f"Error in controller: {str(e)}")
-            return {}
->>>>>>> b2f4e30c
 
 if __name__ == "__main__":
-<<<<<<< HEAD
     async def main():
         # # 파라미터 지정 테스트
         # print("\n[*] Parameter Specification Test")
@@ -265,26 +204,4 @@
         )
         results = await controller.async_run()
 
-    asyncio.run(main())
-=======
-   import asyncio
-  
-   async def test():
-       # 수동 파라미터 테스트
-       ctrl = Controller(
-           target_url="http://php.testinvicti.com/artist.php",
-           params=["artist", "id"]
-       )
-       results = await ctrl.run()
-       print("Manual scan results:", results)
-
-       # 자동 파라미터 테스트  
-       auto_ctrl = Controller(
-           target_url="https://ocw.mit.edu/",
-           recon_param=True
-       )
-       auto_results = await auto_ctrl.run()
-       print("\n\nAuto scan results:", auto_results)
-
-   asyncio.run(test())
->>>>>>> b2f4e30c
+    asyncio.run(main())